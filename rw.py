"""Classes for simulating random walks in three dimensions.

"""

__author__ = 'Kyle M. Douglass'
__version__ = '0.2'
__email__ = 'kyle.m.douglass@gmail.com'

from math import modf
from textwrap import dedent
from numpy import pi, cos, sin, arccos, meshgrid, sum, var, zeros
from numpy import array, cross, concatenate, hstack, cumsum
from numpy import histogram, exp, mean, ceil, arange
from numpy.random import randn, random
from scipy.linalg import norm
import NumPyDB as NPDB
from datetime import datetime

from scipy.linalg import get_blas_funcs
# Import nrm2 from FortranBLAS library optimized for vectors.
# I've found that this can be faster than scipy.linalg.norm().
nrm2, = get_blas_funcs(('nrm2',), dtype = 'float64')

# Find current date for naming the database.
currentTime = datetime.now()
year = currentTime.year
month = currentTime.month
day = currentTime.day
dateStr = "%s-%s-%s" % (year, month, day)

class Path():             
    def _randPointSphere(self, numPoints):
        """Randomly select points from the surface of a sphere.
    
        Parameters
        ----------
        numPoints : int
        The number of points to return.
    
        Returns
        -------
        points : array of float
            The x, y, and z coordinates of each point on the sphere.

        References
        ----------
        [1] Weisstein, Eric W. "Sphere Point Picking." From
        MathWorld--A Wolfram Web
        Resource. http://mathworld.wolfram.com/SpherePointPicking.html

        """
        uRand1 = random(numPoints)
        uRand2 = random(numPoints)
    
        # Random points on the unit sphere in spherical coordinates
        # phi is the azimuth angle and theta is the zenith angle
        phi = 2 * pi * uRand1
        theta = arccos(2 * uRand2 - 1)
    
        # Convert to Cartesian coordinates
        x = cos(phi) * sin(theta)
        y = sin(phi) * sin(theta)
        z = cos(theta)
        points = array([x, y, z])

        return points

    def _checkPath(self):
        """Checks that a path has the correct number of columns.

        """
        pathShape = self.path.shape
        if pathShape[1] != 2 and pathShape[1] != 3:
            errorStr = dedent('''
            Error: Path array has %d columns.
            A path must have either 2 or 3 columns.
            For 2D walks, the columns are the x and y coordinates.
            For 3D walks, the columns are the x, y, and z coordinates.
            ''' % pathShape[1])
            
            raise SizeException(errorStr)

class WormlikeChain(Path):
    """Creates a 3D wormlike chain.

    Parameters
    ----------
    numSegments : float
        The number of segments in the chain. Must be >= 1 and need not
        be an integer.
    pLength : int
        The persistence length in units of chain segments.
    initPoint : array of float, optional
        The coordiantes of the first point of the chain.

    Attributes
    ----------
    path : array of float
        2D array of floats whose columns describe the endpoints of the
        segments comprising the path.
        
        """
    def __init__(self,
                 numSegments,
                 pLength,
                 initPoint = array([1, 0, 0])):

        self.numSegments = numSegments
        self.pLength = pLength
        self.makeNewPath(initPoint)

    def _makePath(self, initPoint = array([1, 0, 0])):
        """Create the wormlike chain.

        The wormlike chain is created by first choosing the sizes of
        the small, random displacements in a plane tangent to a point
        on the surface of the unit sphere defined by the vector
        currPoint. The distribution for the sizes is given by the
        Boltzmann statistics for a semiflexible rod bending by a given
        angle due to interaction with its thermal environment.

        A random direction in this tangent plane is chosen by randomly
        and uniformly generating a vector on the unit sphere, taking
        its cross product with the currPoint vector, and normalizing
        the cross product. This cross product is multiplied by the
        size of the displacement found previously to generate the
        displacement vector.

        After displacing the currPoint vector into the tangent plane,
        the point in the plane is back projected onto the unit sphere
        to find the vector representing the next step in the polymer
        walk.

        This process is repeated until a number of vectors determined
        by numSegments representing a random walk on the surface of a
        sphere are generated. These vectors are cumulatively summed at
        the end to produce the final path field, which is the
        trajectory of the polymer.

        Parameters
        ----------
        initPoint : array of float
            Initial point to start polymer from on the unit sphere.

        """
        if self.numSegments < 1:
            errorStr = dedent('''
                The number of segments must be greater than 1, but a
                value of %r was supplied.''' % self.numSegments)
           
            raise ValueError(errorStr)
        
        numSegFrac, numSegInt = modf(self.numSegments)
        numSegInt = int(numSegInt)
        
        # Create the displacement distances in the tangent planes
        angDisp = (2 / self.pLength) ** (0.5) \
                   * randn(numSegInt - 1)
        tanPlaneDisp = sin(angDisp)

        # Create random vectors uniformly sampled from the unit sphere
        randVecs = self._randPointSphere(numSegInt - 1)
        
        # Final small displacement for non-integer numSegments
        if numSegFrac != 0.0:
            angDispFinal = (self.pLength * numSegFrac) ** (-0.5) \
                           * randn(1)
            tanPlaneDispFinal = numSegFrac * sin(angDispFinal)
            randVecFinal = numSegFrac * self._randPointSphere(1)

            # Append final direction vector and displacements
            angDisp = concatenate((angDisp, angDispFinal))
            tanPlaneDisp = concatenate((tanPlaneDisp,
                                        tanPlaneDispFinal))
            randVecs = hstack((randVecs, randVecFinal))

        # Primary iterative loop for creating the chain
        currPoint = initPoint
        workingPath = zeros((numSegInt + 1 , 3))
        workingPath[0, :] = currPoint
        for ctr in range(len(tanPlaneDisp)):
            # Create a displacement in the plane tangent to currPoint
            crossX = ((currPoint[1] * randVecs[2,ctr]) - \
                       (currPoint[2] * randVecs[1,ctr]))
            crossY = ((currPoint[2] * randVecs[0,ctr]) - \
                       (currPoint[0] * randVecs[2,ctr]))
            crossZ = ((currPoint[0] * randVecs[1,ctr]) - \
                       (currPoint[1] * randVecs[0,ctr]))
            dispVector = array([crossX, crossY, crossZ])

            # Check if displacement and currPoint vectors are parallel
            while nrm2(dispVector) == 0:
                newRandVec = self._randPointSphere(1)
                dispVector = cross(currPoint, newRandVec)

            # Move the currPoint vector in the tangent plane
            # (I seem to get faster norms when calling the BLAS
            # function from this point instead of scipy.linalg.norm.)
            dispVector = (dispVector / nrm2(dispVector)) \
              * tanPlaneDisp[ctr]
            
            # Back project new point onto sphere
            projDistance = 1 - cos(angDisp[ctr])
            nextPoint = (1 - projDistance) * currPoint + dispVector
                        
            # Append nextPoint to array of points on the path
            workingPath[ctr + 1, :] = nextPoint
            currPoint = nextPoint

        # Add up the vectors in path to create the polymer
        self.path = cumsum(workingPath, axis = 0)

    def computeRg(self):
        """Compute the radius of gyration of a path.

        computeRg() calculates the radius of gyration of a Path object
        and assigns it to a field within the same Path object.

        """
        pathShape = self.path.shape
        if pathShape[1] != 2 and pathShape[1] != 3:
            errorStr = dedent('''
            Error: Path array has %d columns.
            A path must have either 2 or 3 columns.
            For 2D walks, the columns are the x and y coordinates.
            For 3D walks, the columns are the x, y, and z coordinates.
            ''' % pathShape[1])
            
            raise SizeException(errorStr)

        secondMoments = var(self.path, axis = 0)
        Rg = (sum(secondMoments)) ** (0.5)

        return Rg

    def makeNewPath(self, initPoint = array([1, 0, 0])):
        """Clears current path and makes a new one.

        Parameters
        ----------
        initPoint : array of float
            Coordinates of the first point.

        """
        self.path = initPoint
        self._makePath()

        # Ensure the path field will work with other objects.
        self._checkPath()

class Analyzer():
    """Analyzes histograms of polymer paths.

    Parameters
    ----------
    dbName : str
        The name of the pickle database that contains the histogram
        data.

    Attributes
    ----------
    myDB : NumPyDB_pickle object
        Object for writing and loading radius of gyration histograms.
        
    """
    def __init__(self, dbName):
        self.dbName = dbName
        self._myDB = NPDB.NumPyDB_pickle(dbName, mode = 'load')

    def computeMeanRg(self, identifier):
        """Compute the mean radius of gyration from histogram data.

        Parameters
        ----------
        identifier : str
            String identifier for which dataset to import.

        Returns
        -------
        meanRg : float
            The mean radius of gyration determined from the histogram.

        """
        importData = self._myDB.load(identifier)
        myHist = importData[0][0]
        myBins = importData[0][1]
        binWidth = importData[0][2]

        # Find the centers of each histogram bin
        binCenters = myBins + binWidth / 2
        binCenters = binCenters[0:-1]

        meanRg = sum(binCenters * myHist * binWidth)
        return meanRg

    def WLCRg(self, c, Lp, N):
        """Return the theoretical value for the gyration radius.

        Parameters
        ----------
        c : float
            The linear density of base pairs in the chain.
        Lp : float
            The persistence length of the wormlike chain.
        N : float
            The number of base pairs in the chain.

        Returns
        -------
        meanRg : float
            The mean gyration radius of a theoretical wormlike chain.
        """

        Rg2 = (Lp * N / c) / 3 - \
                 Lp ** 2 + \
                 2 * Lp ** 3 / (N / c) ** 2 * \
                 ((N / c) - Lp * (1 - exp(- (N / c)/ Lp)))

        meanRg = Rg2 ** 0.5

        return meanRg

class Collector():
    """Creates random walk paths and collects their statistics.

    A Collector generates a user-defined number of random walk paths
    with possibly different lengths by sending the walk parameters to
    a Path object. After the path has been generated, the statistics
    that describe the path are collected and binned into a histogram.

    Parameters
    ----------
    numPaths : int
        The number of paths to collect before stopping the simulation
    pathLength : array of float
        The length of each simulated path
    segConvFactor : float
        Conversion factor between the user units and path segments
        (Default is 1)

    Attributes
    ----------
    myPath : path object
        The path for generating walks.
        
    """

    def __init__(self,
                 numPaths,
                 pathLength,
                 segConvFactor = 1,
                 nameDB = 'rw_' + dateStr):
        if numPaths != len(pathLength):
            errorStr = dedent('''
                Number of paths input: %r
                Length of path lengths vector: %r

                These values must be equal and integers.'''
                % (numPaths, len(pathLength)))
            
            raise SizeException(errorStr)
        
        self.numPaths = numPaths
        self._segConvFactor = segConvFactor
        self._nameDB = nameDB
        self.__pathLength = self._convSegments(pathLength, True)

    def _convSegments(self, pathParam, multiplyBool):
        """Convert path parameters into segments.

        Parameters
        ----------
        pathParam : array of float
            The parameters to convert into segments
        multiplyBool : bool
            Multiply or divide by the conversion factor

        Returns
        -------
        paramInSegments : array of float
            The parameters in units of path segments

        """
        if multiplyBool:
            paramInSegments = pathParam * self._segConvFactor
        else:
            paramInSegments = pathParam / self._segConvFactor
            
        return paramInSegments

class WLCCollector(Collector):
    """Collector for the wormlike chain.

    Parameters
    ----------
    numPaths : int
        The number of paths to collect before stopping the simulation
    pathLength : array of float
        The length of each simulated path in genomic length
    linDensity : float
        The number of base pairs per user-defined unit of length
    persisLength : float
        The path's persistence length in user-defined units of length
    segConvFactor : float (optional)
        Conversion factor between the user units and path segments
        (Default is 1)
    myAnalyzer : Analyzer
        The analyzer for computing the random walk statistics.
        (Default analyzer does not filter out any walks.)

    """
    def __init__(self,
                 numPaths,
                 pathLength,
                 linDensity,
                 persisLength,
                 segConvFactor = 1,
                 nameDB = 'rw_' + dateStr):
        super().__init__(numPaths, pathLength, segConvFactor, nameDB)
        self._linDensity = self._convSegments(linDensity, False)
        self._persisLength = self._convSegments(persisLength, True)
        self.__pathLength = pathLength

        self._startCollector()

    def _startCollector(self):
        """Begin collecting wormlike chain conformation statistics.

        """
        linDensity, persisLength = meshgrid(self._linDensity,
                                            self._persisLength)
        
        # Loop over all combinations of density and persistence length
        for c, lp in zip(linDensity.flatten(),
                         persisLength.flatten()):

            numSegments = self.__pathLength / c
            
            # Does the collector already have a path object?
            if not hasattr(self, '_myPath'):
                self._myPath = WormlikeChain(numSegments[0], lp)

            Rg = zeros(numPaths)
            for ctr in range(self.numPaths):
                self._myPath.numSegments = numSegments[ctr]
                self._myPath.pLength = lp
                self._myPath.makeNewPath()

                # Analyze the new path for its statistics
                #if hasattr(self, '_myAnalyzer'):
                #    currRg = self._myAnalyzer.computeRg(self._myPath)
                #    Rg[ctr] = currRg
                Rg[ctr] = self._myPath.computeRg()

            """=======================================================
            Possibly move everything below here to a function for
            organizational purposes and clarity.
            """
                
            # Convert back to user-defined units
            c = self._convSegments(c, True)
            lp = self._convSegments(lp, False)
            Rg = self._convSegments(Rg, False)

            print('Density: %r, Persistence length: %r'
                  %(c, lp))

            try:
                myDB = NPDB.NumPyDB_pickle(self._nameDB)

                # Create histogram of Rg data
                stdRg = var(Rg) ** (0.5)
                numRg = len(Rg)
                '''The following is from Scott, Biometrika 66, 605 (1979)

                '''
                binWidth = 3.49 * stdRg * numRg ** (-1/3)
                numBins = ceil((max(Rg) - min(Rg)) / binWidth)
                hist, bin_edges = histogram(Rg, numBins, density = True)
            
                # Save the gyration radii histogram to the database
                identifier = 'c=%s, lp=%s' % (c, lp)
                myDB.dump((hist, bin_edges, binWidth), identifier)
                print('Mean of all path Rg\'s: %f' % mean(Rg))
            except:
                pass

class SizeException(Exception):
    pass
            
if __name__ == '__main__':
    # Test case 1: test sphere sampling
    """import matplotlib.pyplot as plt
    from mpl_toolkits.mplot3d import Axes3D

    points = randPointSphere(500)

   # norms = (points[0,:] ** 2 + points[1,:] ** 2 + points[2,:] ** 2)
   # print(norms)
        
    fig = plt.figure(figsize=(8,8))
    ax = fig.add_subplot(111, projection = '3d')
    ax.scatter(points[0,:], points[1,:], points[2,:])
    plt.show()"""

    # Test case 2: test for vector normalization
    """myChain = WormlikeChain(100, 25)
    vectors = myChain._randPointSphere(10)

    # Create vectors of random lengths
    vectors = vectors * random(vectors.shape)
    nVectors = myChain._normVector(vectors)

    print('Vectors: %r' % vectors)
    print('Norm of the vectors: %r' % norm(vectors, axis = 0))
    print('Normalized vectors: %r' % nVectors)
    print('Norm of the normalized vectors: %r'
          % norm(nVectors, axis = 0))
    """
        
    # Test case 3: Create a single random walk
    """import matplotlib.pyplot as plt
    from mpl_toolkits.mplot3d import Axes3D

    numSegments, pLength = 1000.1, 25
    myChain = WormlikeChain(numSegments, pLength)
    path = myChain.path
    
    fig = plt.figure()
    ax = fig.add_subplot(111, projection='3d')
    ax.plot(path[:,0], path[:,1], path[:,2])
    plt.show()"""

    # Test case 4: Create wormlike chain collector.
    """numPaths = 5 # Number of paths per pair of walk parameters
    pathLength = (2000) **(0.5) * randn(numPaths) + 25000 # bp in walk
    linDensity = array([40, 50]) # bp / nm
    persisLength = array([15, 20, 25]) # nm
    segConvFactor = 10 / min(persisLength) # segments / min persisLen

    myCollector = WLCCollector(numPaths,
                               pathLength,
                               linDensity,
                               persisLength,
                               segConvFactor)"""

    # Test case 5: Compute the Rg of a WLC. 
    """numPaths = 5 # Number of paths per pair of walk parameters
    pathLength = (2000) **(0.5) * randn(numPaths) + 25000 # bp in walk
    linDensity = array([40, 50]) # bp / nm
    persisLength = array([15, 20, 25]) # nm
    segConvFactor = 10 / min(persisLength) # segments / min persisLen

    myCollector = WLCCollector(numPaths,
                               pathLength,
                               linDensity,
                               persisLength,
                               segConvFactor)"""

    # Test case 6: Test whether the computed Rg matches theory.
    from numpy import ones
    numPaths = 1000 # Number of paths per pair of walk parameters
    pathLength =  25000 * ones(numPaths) # bp in walk
<<<<<<< HEAD
    linDensity = array([90]) # bp / nm
    persisLength = array([170]) # nm
=======
    linDensity = array([100]) # bp / nm
    persisLength = array([100]) # nm
>>>>>>> f0277805
    segConvFactor = 25 / min(persisLength) # segments / min persisLen
    nameDB = 'rw_' + dateStr

    myCollector = WLCCollector(numPaths,
                               pathLength,
                               linDensity,
                               persisLength,
                               segConvFactor,
                               nameDB)

    myAnalyzer = Analyzer(nameDB)
    identifier = 'c=%0.1f, lp=%0.1f' % (linDensity, persisLength)
    meanSimRg = myAnalyzer.computeMeanRg(identifier)
    meanTheorRg = myAnalyzer.WLCRg(linDensity, persisLength, pathLength[0])
    print(dedent('''
                 The mean of the simulated distribution is %f.
                 The mean theoretical gyration radius is %f.'''
                 % (meanSimRg, meanTheorRg)))

    # Test case 7: Test the computed Rg's over a range of parameters
    """from numpy import ones, append
    import matplotlib.pyplot as plt
    numPaths = 1000 # Number of paths per pair of walk parameters
    pathLength =  25000 * ones(numPaths) # bp in walk
    linDensity = arange(10, 110, 20)  # bp / nm
    persisLength = arange(10, 210, 20) # nm
    segConvFactor = 25 / min(persisLength) # segments / min persisLen
    nameDB = 'rw_' + dateStr

<<<<<<< HEAD
    '''myCollector = WLCCollector(numPaths,
=======
    myCollector = WLCCollector(numPaths,
>>>>>>> f0277805
                               pathLength,
                               linDensity,
                               persisLength,
                               segConvFactor,
<<<<<<< HEAD
                               nameDB)'''
=======
                               nameDB)
>>>>>>> f0277805
    
    myAnalyzer = Analyzer(nameDB)

    c, lp = meshgrid(linDensity, persisLength)
    errorRg = array([])
    
    # Loop over all combinations of density and persistence length
    for cCtr, lpCtr in zip(c.flatten(), lp.flatten()):

        identifier = 'c=%0.1f, lp=%0.1f' % (cCtr, lpCtr)
        meanSimRg = myAnalyzer.computeMeanRg(identifier)
        meanTheorRg = myAnalyzer.WLCRg(cCtr, lpCtr, pathLength[0])
        errorRg = append(errorRg,
                          abs(meanSimRg - meanTheorRg) / meanTheorRg)
        
        print(dedent('''
                     c=%0.1f, lp=%0.1f
                     The mean of the simulated distribution is %f.
                     The mean theoretical gyration radius is %f.
                     The error in the mean is %f.'''
                     % (cCtr,
                        lpCtr,
                        meanSimRg,
                        meanTheorRg,
                        abs(meanSimRg - meanTheorRg) / meanTheorRg)))

    plt.hist(errorRg)
    plt.xlabel(r'Percent error in mean $R_g$ values')
    plt.ylabel('Number of occurrences')
    plt.grid(True)
<<<<<<< HEAD
    plt.show()"""
=======
    plt.show()"""

    # Test case 8: Profile the WormlikeChain
    """from numpy import ones, append
    numPaths = 1 # Number of paths per pair of walk parameters
    pathLength =  25000 * ones(numPaths) # bp in walk
    linDensity = arange(20, 120, 20)  # bp / nm
    persisLength = arange(20, 220, 20) # nm
    segConvFactor = 25 / min(persisLength) # segments / min persisLen
    nameDB = 'rw_' + dateStr

    myCollector = WLCCollector(numPaths,
                               pathLength,
                               linDensity,
                               persisLength,
                               segConvFactor,
                               nameDB)"""
>>>>>>> f0277805
<|MERGE_RESOLUTION|>--- conflicted
+++ resolved
@@ -561,13 +561,8 @@
     from numpy import ones
     numPaths = 1000 # Number of paths per pair of walk parameters
     pathLength =  25000 * ones(numPaths) # bp in walk
-<<<<<<< HEAD
-    linDensity = array([90]) # bp / nm
-    persisLength = array([170]) # nm
-=======
     linDensity = array([100]) # bp / nm
     persisLength = array([100]) # nm
->>>>>>> f0277805
     segConvFactor = 25 / min(persisLength) # segments / min persisLen
     nameDB = 'rw_' + dateStr
 
@@ -597,20 +592,13 @@
     segConvFactor = 25 / min(persisLength) # segments / min persisLen
     nameDB = 'rw_' + dateStr
 
-<<<<<<< HEAD
     '''myCollector = WLCCollector(numPaths,
-=======
-    myCollector = WLCCollector(numPaths,
->>>>>>> f0277805
+
                                pathLength,
                                linDensity,
                                persisLength,
                                segConvFactor,
-<<<<<<< HEAD
                                nameDB)'''
-=======
-                               nameDB)
->>>>>>> f0277805
     
     myAnalyzer = Analyzer(nameDB)
 
@@ -641,9 +629,6 @@
     plt.xlabel(r'Percent error in mean $R_g$ values')
     plt.ylabel('Number of occurrences')
     plt.grid(True)
-<<<<<<< HEAD
-    plt.show()"""
-=======
     plt.show()"""
 
     # Test case 8: Profile the WormlikeChain
@@ -660,5 +645,4 @@
                                linDensity,
                                persisLength,
                                segConvFactor,
-                               nameDB)"""
->>>>>>> f0277805
+                               nameDB)"""