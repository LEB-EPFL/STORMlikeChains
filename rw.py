"""Classes for simulating random walk models for polymer physics.

"""

__author__ = 'Kyle M. Douglass'
__version__ = '0.5'
__email__ = 'kyle.douglass@epfl.ch'

from math import modf
from textwrap import dedent
from numpy import pi, cos, sin, arccos, meshgrid, sum, var, zeros
from numpy import array, cross, concatenate, hstack, cumsum, flatnonzero
from numpy import histogram, exp, mean, ceil, arange, digitize, log
from numpy import fromiter, newaxis, linspace
from numpy import float as npFloat
from numpy.random import randn, random
from numpy.linalg import norm
from sklearn.neighbors import KernelDensity
from sklearn.grid_search import GridSearchCV
import NumPyDB as NPDB
from datetime import datetime
import time
import multiprocessing
from rw_helpers import computeRg, bumpPoints, WLCRg, loadModel

from scipy.linalg import get_blas_funcs
# Import nrm2 from FortranBLAS library optimized for vectors.
# I've found that this can be faster than scipy.linalg.norm().
nrm2, = get_blas_funcs(('nrm2',), dtype = 'float64')

# Find current date for naming the database.
currentTime = datetime.now()
year = currentTime.year
month = currentTime.month
day = currentTime.day
dateStr = "%s-%s-%s" % (year, month, day)

class Path():
    def _randPointSphere(self, numPoints):
        """Randomly select points from the surface of a sphere.
    
        Parameters
        ----------
        numPoints : int
        The number of points to return.
    
        Returns
        -------
        points : array of float
            The x, y, and z coordinates of each point on the sphere.

        References
        ----------
        [1] Weisstein, Eric W. "Sphere Point Picking." From
        MathWorld--A Wolfram Web
        Resource. http://mathworld.wolfram.com/SpherePointPicking.html

        """
        uRand1 = random(numPoints)
        uRand2 = random(numPoints)
    
        # Random points on the unit sphere in spherical coordinates
        # phi is the azimuth angle and theta is the zenith angle
        phi = 2 * pi * uRand1
        theta = arccos(2 * uRand2 - 1)
    
        # Convert to Cartesian coordinates
        x = cos(phi) * sin(theta)
        y = sin(phi) * sin(theta)
        z = cos(theta)
        points = array([x, y, z])

        return points

    def _checkPath(self):
        """Checks that a path has the correct number of columns.

        """
        pathShape = self.path.shape
        if pathShape[1] != 2 and pathShape[1] != 3:
            errorStr = dedent('''
            Error: Path array has %d columns.
            A path must have either 2 or 3 columns.
            For 2D walks, the columns are the x and y coordinates.
            For 3D walks, the columns are the x, y, and z coordinates.
            ''' % pathShape[1])
            
            raise SizeException(errorStr)

class WormlikeChain(Path):
    """Creates a 3D wormlike chain.

    Parameters
    ----------
    numSegments : float
        The number of segments in the chain. Must be >= 1 and need not
        be an integer.
    pLength : int
        The persistence length in units of chain segments.
    initPoint : array of float, optional
        The coordiantes of the first point of the chain.

    Attributes
    ----------
    path : array of float
        2D array of floats whose columns describe the endpoints of the
        segments comprising the path.
        
        """
    def __init__(self,
                 numSegments,
                 pLength,
                 initPoint = array([1, 0, 0])):

        self.numSegments = numSegments
        self.pLength = pLength
        self.makeNewPath(initPoint)

    def _makePath(self, initPoint = array([1, 0, 0])):
        """Create the wormlike chain.

        The wormlike chain is created by first choosing the sizes of
        the small, random displacements in a plane tangent to a point
        on the surface of the unit sphere defined by the vector
        currPoint. The distribution for the sizes is given by the
        Boltzmann statistics for a semiflexible rod bending by a given
        angle due to interaction with its thermal environment.

        A random direction in this tangent plane is chosen by randomly
        and uniformly generating a vector on the unit sphere, taking
        its cross product with the currPoint vector, and normalizing
        the cross product. This cross product is multiplied by the
        size of the displacement found previously to generate the
        displacement vector.

        After displacing the currPoint vector into the tangent plane,
        the point in the plane is back projected onto the unit sphere
        to find the vector representing the next step in the polymer
        walk.

        This process is repeated until a number of vectors determined
        by numSegments representing a random walk on the surface of a
        sphere are generated. These vectors are cumulatively summed at
        the end to produce the final path field, which is the
        trajectory of the polymer.

        Parameters
        ----------
        initPoint : array of float
            Initial point to start polymer from on the unit sphere.

        """
        if self.numSegments < 1:
            errorStr = dedent('''
                The number of segments must be greater than 1, but a
                value of %r was supplied.''' % self.numSegments)
           
            raise ValueError(errorStr)
        
        numSegFrac, numSegInt = modf(self.numSegments)
        numSegInt = int(numSegInt)
        
        # Create the displacement distances in the tangent planes
        angDisp = (2 / self.pLength) ** (0.5) \
                   * randn(numSegInt - 1)
        tanPlaneDisp = sin(angDisp)

        # Create random vectors uniformly sampled from the unit sphere
        randVecs = self._randPointSphere(numSegInt - 1)
        
        # Final small displacement for non-integer numSegments
        if numSegFrac != 0.0:
            angDispFinal = (self.pLength * numSegFrac) ** (-0.5) \
                           * randn(1)
            tanPlaneDispFinal = numSegFrac * sin(angDispFinal)
            randVecFinal = numSegFrac * self._randPointSphere(1)

            # Append final direction vector and displacements
            angDisp = concatenate((angDisp, angDispFinal))
            tanPlaneDisp = concatenate((tanPlaneDisp,
                                        tanPlaneDispFinal))
            randVecs = hstack((randVecs, randVecFinal))

        # Primary iterative loop for creating the chain
        currPoint = initPoint
        workingPath = zeros((numSegInt + 1 , 3))
        workingPath[0, :] = currPoint
        for ctr in range(len(tanPlaneDisp)):
            # Create a displacement in the plane tangent to currPoint
            # (Hard coding the cross product is faster than numpy's
            # implementation for only two vectors.)
            crossX = ((currPoint[1] * randVecs[2,ctr]) - \
                       (currPoint[2] * randVecs[1,ctr]))
            crossY = ((currPoint[2] * randVecs[0,ctr]) - \
                       (currPoint[0] * randVecs[2,ctr]))
            crossZ = ((currPoint[0] * randVecs[1,ctr]) - \
                       (currPoint[1] * randVecs[0,ctr]))
            dispVector = array([crossX, crossY, crossZ])

            # Check if displacement and currPoint vectors are parallel
            while nrm2(dispVector) == 0:
                newRandVec = self._randPointSphere(1)
                dispVector = cross(currPoint, newRandVec)

            # Move the currPoint vector in the tangent plane
            # (I seem to get faster norms when calling the BLAS
            # function from this point instead of scipy.linalg.norm.)
            dispVector = (dispVector / nrm2(dispVector)) \
              * tanPlaneDisp[ctr]
            
            # Back project new point onto sphere
            projDistance = 1 - cos(angDisp[ctr])
            nextPoint = (1 - projDistance) * currPoint + dispVector
                        
            # Append nextPoint to array of points on the path
            workingPath[ctr + 1, :] = nextPoint
            currPoint = nextPoint

        # Add up the vectors in path to create the polymer
        self.path = cumsum(workingPath, axis = 0)
        
    def makeNewPath(self, initPoint = array([1, 0, 0])):
        """Clears current path and makes a new one.

        Parameters
        ----------
        initPoint : array of float
            Coordinates of the first point.

        """
        self.path = initPoint
        self._makePath()

        # Ensure the path field will work with other objects.
        self._checkPath()        

class Collector():
    """Creates random walk paths and collects their statistics.

    A Collector generates a user-defined number of random walk paths
    with possibly different lengths by sending the walk parameters to
    a Path object. After the path has been generated, the statistics
    that describe the path are collected and binned into a histogram.

    Parameters
    ----------
    numPaths : int
        The number of paths to collect before stopping the simulation
    pathLength : array of float
        The length of each simulated path
    segConvFactor : float
        Conversion factor between the user units and path segments
        (Default is 1)

    Attributes
    ----------
    myPath : path object
        The path for generating walks.
        
    """

    def __init__(self,
                 numPaths,
                 pathLength,
                 segConvFactor = 1,
                 nameDB = 'rw_' + dateStr):
        if numPaths != len(pathLength):
            errorStr = dedent('''
                Number of paths input: %r
                Length of path lengths vector: %r

                These values must be equal and integers.'''
                % (numPaths, len(pathLength)))
            
            raise SizeException(errorStr)
        
        self.numPaths = numPaths
        self._segConvFactor = segConvFactor
        self._nameDB = nameDB
        self.__pathLength = self._convSegments(pathLength, True)

    def _convSegments(self, pathParam, multiplyBool):
        """Convert path parameters into segments.

        Parameters
        ----------
        pathParam : array of float
            The parameters to convert into segments
        multiplyBool : bool
            Multiply or divide by the conversion factor

        Returns
        -------
        paramInSegments : array of float
            The parameters in units of path segments

        """
        if multiplyBool:
            paramInSegments = pathParam * self._segConvFactor
        else:
            paramInSegments = pathParam / self._segConvFactor
            
        return paramInSegments

class WLCCollector(Collector):
    """Collector for the wormlike chain.

    Parameters
    ----------
    numPaths : int
        The number of paths to collect before stopping the simulation
    pathLength : array of float
        The length of each simulated path in genomic length
    linDensity : float
        The number of base pairs per user-defined unit of length
    persisLength : float
        The path's persistence length in user-defined units of length
    segConvFactor : float (optional)
        Conversion factor between the user units and path segments
        (Default is 1)
    locPrecision : float (optional)
        Standard deviation of the Gaussian defining the effective
        system PSF. (Default is 0, meaning no bumps are made)

    """
    def __init__(self, **kwargs):

        # Unpack the arguments
        numPaths = kwargs['numPaths']
        pathLength = kwargs['pathLength']
        linDensity = kwargs['linDensity']
        persisLength = kwargs['persisLength']

        if 'segConvFactor' in kwargs:
            segConvFactor = kwargs['segConvFactor']
        else:
            segConvFactor = 1

        if 'nameDB' in kwargs:
            nameDB = kwargs['nameDB']
        else:
            nameDB = 'rw_' + dateStr

        if 'locPrecision' in kwargs:
            locPrecision = kwargs['locPrecision']
        else:
            locPrecision = 0
        
        super().__init__(numPaths, pathLength, segConvFactor, nameDB)

        # Convert from user-defined units to simulation units
        self._linDensity = self._convSegments(linDensity, False)
        self._persisLength = self._convSegments(persisLength, True)
        self._locPrecision = self._convSegments(locPrecision, True)

        self.__pathLength = pathLength

        self._startCollector()

    def _startCollector(self):
        """Begin collecting wormlike chain conformation statistics.

        """
        linDensity, persisLength = meshgrid(self._linDensity,
                                            self._persisLength)

        myDB = NPDB.NumPyDB_pickle(self._nameDB)

        myChains = []
        # Create a list of chains, one for each parameter-pair value
        # Each chain will be run independently on different cores
        for c, lp in zip(linDensity.flatten(),
                         persisLength.flatten()):

            # This is an array of (in general) different values
            numSegments = self.__pathLength / c
            
            # Create new WormlikeChain instance and add it to the list
            myChain = WormlikeChain(numSegments[0], lp)
            myChains.append({'chain' : myChain,
                             'numSegments' : numSegments,
                             'locPrecision' : self._locPrecision})

        # Compute the gyration radii for all the parameter pairs
        pool = multiprocessing.Pool()
        RgData = pool.map(parSimChain, myChains)
        pool.close(); pool.join()

        # Unpack the gyration radii and save them to the database
        for ctr, (c, lp) in enumerate(zip(linDensity.flatten(),
                                          persisLength.flatten())):

            # Unpack the computed RgData
            currRgData = RgData[ctr]
            Rg = currRgData['Rg']
            RgBump = currRgData['RgBump']
        
            # Convert back to user-defined units
            c = self._convSegments(c, True)
            lp = self._convSegments(lp, False)
            Rg = self._convSegments(Rg, False)
            if self._locPrecision != 0:
                RgBump = self._convSegments(RgBump, False)

            print('Density: %r, Persistence length: %r'
                  %(c, lp))

            try:
                # Save the gyration radii histogram to the database
                identifier = 'c=%s, lp=%s' % (c, lp)
                myDB.dump((Rg, RgBump), identifier)
                print('Mean of all path Rg\'s: %f' % mean(Rg))
            except:
                print('A problem occurred while saving the data.')

def parSimChain(data):
    """Primary processing for-loop to be parallelized.

    parSimChain(data) is the most intensive part of the simulation. It
    is a function applied to a WormlikeChain instance and repeatedly
    calculates new conformations and gyration radii for those
    conformations. Each WormlikeChain instance was defined with a
    different persistence length.

    Parameters
    ----------
    data : dictionary
        The data dictionary contains chain, numSegments and
        locPrecision keys. The chain is the WormlikeChain instance and
        the numSegments array contains the number of segments to
        simulate for each chain iteration. locPrecision is the
        localization precision used for bumping the chain locations.

    Returns
    -------
    RgDict : dictionary
        Dictionary with Rg and RgBump keys containing the gyration
        radii for the chain and its sampled version.
    """
    
    chain = data['chain']
    numSegments = data['numSegments']
    locPrecision = data['locPrecision']

    numPaths = len(numSegments)
    
    Rg = zeros(numPaths)
    RgBump = zeros(numPaths)
    for ctr in range(numPaths):
        chain.numSegments = numSegments[ctr]
        chain.makeNewPath()

        Rg[ctr] = computeRg(chain.path)
        if locPrecision != 0:
            bumpedPath = bumpPoints(chain.path, locPrecision)
            RgBump[ctr] = computeRg(bumpedPath)

    RgDict = {'Rg' : Rg, 'RgBump' : RgBump}
    return RgDict
    
class SizeException(Exception):
    pass
            
if __name__ == '__main__':
    # Test case 1: test sphere sampling

    """import matplotlib.pyplot as plt
    from mpl_toolkits.mplot3d import Axes3D

    points = randPointSphere(500)

   # norms = (points[0,:] ** 2 + points[1,:] ** 2 + points[2,:] ** 2)
   # print(norms)
        
    fig = plt.figure(figsize=(8,8))
    ax = fig.add_subplot(111, projection = '3d')
    ax.scatter(points[0,:], points[1,:], points[2,:])
    plt.show()"""

    # Test case 2: test for vector normalization
    """myChain = WormlikeChain(100, 25)
    vectors = myChain._randPointSphere(10)

    # Create vectors of random lengths
    vectors = vectors * random(vectors.shape)
    nVectors = myChain._normVector(vectors)

    print('Vectors: %r' % vectors)
    print('Norm of the vectors: %r' % norm(vectors, axis = 0))
    print('Normalized vectors: %r' % nVectors)
    print('Norm of the normalized vectors: %r'
          % norm(nVectors, axis = 0))
    """
        
    # Test case 3: Create a single random walk
    """import matplotlib.pyplot as plt
    from mpl_toolkits.mplot3d import Axes3D

    numSegments, pLength = 1000.1, 25
    myChain = WormlikeChain(numSegments, pLength)
    path = myChain.path
    
    fig = plt.figure()
    ax = fig.add_subplot(111, projection='3d')
    ax.plot(path[:,0], path[:,1], path[:,2])
    plt.show()"""

    # Test case 4: Create wormlike chain collector.
    """numPaths = 5 # Number of paths per pair of walk parameters
    pathLength = (2000) **(0.5) * randn(numPaths) + 25000 # bp in walk
    linDensity = array([40, 50]) # bp / nm
    persisLength = array([15, 20, 25]) # nm
    segConvFactor = 10 / min(persisLength) # segments / min persisLen

    myCollector = WLCCollector(numPaths,
                               pathLength,
                               linDensity,
                               persisLength,
                               segConvFactor)"""

    # Test case 5: Compute the Rg of a WLC. 
    """numPaths = 5 # Number of paths per pair of walk parameters
    pathLength = (2000) **(0.5) * randn(numPaths) + 25000 # bp in walk
    linDensity = array([40, 50]) # bp / nm
    persisLength = array([15, 20, 25]) # nm
    segConvFactor = 10 / min(persisLength) # segments / min persisLen

    myCollector = WLCCollector(numPaths,
                               pathLength,
                               linDensity,
                               persisLength,
                               segConvFactor)"""

    # Test case 6: Test whether the computed Rg matches theory.
    """from numpy import ones
    numPaths = 1000 # Number of paths per pair of walk parameters
    pathLength =  25000 * ones(numPaths) # bp in walk
    linDensity = array([100]) # bp / nm
    persisLength = array([100]) # nm
    segConvFactor = 25 / min(persisLength) # segments / min persisLen
    nameDB = 'rw_' + dateStr

    myCollector = WLCCollector(numPaths,
                               pathLength,
                               linDensity,
                               persisLength,
                               segConvFactor,
                               nameDB)

    myAnalyzer = Analyzer(nameDB)
    identifier = 'c=%0.1f, lp=%0.1f' % (linDensity, persisLength)
    meanSimRg = myAnalyzer.computeMeanRg(identifier)
    meanTheorRg = myAnalyzer.WLCRg(linDensity, persisLength, pathLength[0])
    print(dedent('''
                 The mean of the simulated distribution is %f.
                 The mean theoretical gyration radius is %f.'''
                 % (meanSimRg, meanTheorRg)))"""

    # Test case 7: Test the computed Rg's over a range of parameters.
    # Used as main code for generating walks at the moment.
    """from numpy import ones, append
    import matplotlib.pyplot as plt
    numPaths = 250000 # Number of paths per pair of walk parameters
    pathLength =  5100 * (random(numPaths) - 0.5) + 11750 # bp in walk
    linDensity = arange(10, 110, 20)  # bp / nm
    persisLength = arange(10, 210, 20) # nm
    segConvFactor = 25 / min(persisLength) # segments / min persisLen
    nameDB = 'rw_' + dateStr
    locPrecision = 2.45 # nm

    tic = time.time()
    myCollector = WLCCollector(numPaths,
                               pathLength,
                               linDensity,
                               persisLength,
                               segConvFactor,
                               nameDB,
                               locPrecision)
    toc = time.time()
    print('Total processing time: %f' % (toc - tic))
    
    myAnalyzer = Analyzer(nameDB)

    c, lp = meshgrid(linDensity, persisLength)
    errorRg = array([])
    
    # Loop over all combinations of density and persistence length
    for cCtr, lpCtr in zip(c.flatten(), lp.flatten()):

        identifier = 'c=%0.1f, lp=%0.1f' % (cCtr, lpCtr)
        meanSimRg = myAnalyzer.computeMeanRg(identifier)
        meanTheorRg = myAnalyzer.WLCRg(cCtr, lpCtr, pathLength[0])
        errorRg = append(errorRg,
                          abs(meanSimRg - meanTheorRg) / meanTheorRg)
        
        print(dedent('''
                     c=%0.1f, lp=%0.1f
                     The mean of the simulated distribution is %f.
                     The mean theoretical gyration radius is %f.
                     The error in the mean is %f.'''
                     % (cCtr,
                        lpCtr,
                        meanSimRg,
                        meanTheorRg,
                        abs(meanSimRg - meanTheorRg) / meanTheorRg)))

    plt.hist(errorRg)
    plt.xlabel(r'Percent error in mean $R_g$ values')
    plt.ylabel('Number of occurrences')
    plt.grid(True)
    plt.show()"""

    # Test case 8: Profile the WormlikeChain
    """from numpy import ones, append
    numPaths = 1 # Number of paths per pair of walk parameters
    pathLength =  25000 * ones(numPaths) # bp in walk
    linDensity = arange(20, 120, 20)  # bp / nm
    persisLength = arange(20, 220, 20) # nm
    segConvFactor = 25 / min(persisLength) # segments / min persisLen
    nameDB = 'rw_' + dateStr

    myCollector = WLCCollector(numPaths,
                               pathLength,
                               linDensity,
                               persisLength,
                               segConvFactor,
                               nameDB)"""

    # Test case 9: Testing the loglikelihood construction in Analyzer
    """nameDB = 'rw_2014-12-10'
    myAnalyzer = Analyzer(nameDB)
    
    #myAnalyzer.computeLLH() # Returns a TypeError
    #myAnalyzer.computeLLH(probFunc = [1], data = [1,2,3]) # Returns TypeError
    #myAnalyzer.computeLLH(probFunc = ([1], [2]), data = [1,2,3]) # SizeException
    
    llh = myAnalyzer.computeLLH(probFunc = ([0.25, 0.5, 0.25], [-1, 0, 1, 2]),
                                data = range(-2, 4))

    print(llh)"""

    # Test case 10: Test KDE estimation
    # Perform a kernel density estimation on the data
    """import matplotlib.pyplot as plt
    from numpy import ones, append, linspace, min, max, newaxis
    
    numPaths = 100 # Number of paths per pair of walk parameters
    pathLength =  16000 * (random(numPaths) - 0.5) + 25000 # bp in walk
    linDensity = arange(10, 110, 20)  # bp / nm
    persisLength = arange(10, 210, 20) # nm
    segConvFactor = 25 / min(persisLength) # segments / min persisLen
    nameDB = 'rw_' + dateStr

    tic = time.clock()
    myCollector = WLCCollector(numPaths,

                               pathLength,
                               linDensity,
                               persisLength,
                               segConvFactor,
                               nameDB)
    toc = time.clock()
    print('Total processing time: %f' % (toc - tic))

    myDB = NPDB.NumPyDB_pickle(nameDB, mode = 'load')
    importData = myDB.load('c=100.0, lp=100.0')
    myHist = importData[0][0]
    myBins = importData[0][1]
    binWidth = importData[0][2]
    Rg = importData[0][3][:, newaxis]
    Rg_plot = linspace(min(Rg) - 20, max(Rg) + 20, 1000)[:, newaxis]
        
    grid = GridSearchCV(KernelDensity(),
                        {'bandwidth' : linspace(1, 5, 50)},
                        cv = 20)
    grid.fit(Rg)
    print('Best bandwidth: %r' % grid.best_params_)

    kde = KernelDensity(kernel = 'gaussian', bandwidth = grid.best_params_['bandwidth']).fit(Rg)
    log_dens = kde.score_samples(Rg_plot)
     
    fig, ax = plt.subplots(2,1, sharex = True, sharey = True)
    ax[0].hist(Rg, len(myBins - 1), normed = True)
    ax[1].fill(Rg_plot, exp(log_dens), fc='#AAAAFF')
    plt.show()"""

    # Test case 11: Test bumping path points
    """import matplotlib.pyplot as plt
    from mpl_toolkits.mplot3d import Axes3D

    numSegments, pLength = 200, 25
    myChain = WormlikeChain(numSegments, pLength)
    path = myChain.path
    bumpedPath = bumpPoints(path, 5)
    
    fig = plt.figure()
    ax = fig.add_subplot(211, projection='3d')
    ax.plot(path[:,0], path[:,1], path[:,2], linewidth = 2.0)
<<<<<<< HEAD
    plt.title('A')
    ax2 = fig.add_subplot(212, projection='3d')
    ax2.plot(bumpedPath[:,0], bumpedPath[:,1], bumpedPath[:,2], 'go', alpha = 0.5)
    plt.title('B')
    plt.show()"""
=======
    ax.plot(bumpedPath[:,0], bumpedPath[:,1], bumpedPath[:,2], 'go', alpha = 0.5)
    plt.show()"""

    # Test case 12: Test parallel collector
    from numpy import ones, append
    kwargs = {}
    kwargs['numPaths'] = 100000 # Number of paths per pair of walk parameters
    kwargs['pathLength'] =  13900 * (random(kwargs['numPaths']) - 0.5) + 26250 # bp in walk
    #kwargs['pathLength'] = 25000 * ones(kwargs['numPaths'])
    kwargs['linDensity'] = arange(20, 70, 10)  # bp / nm
    kwargs['persisLength'] = arange(20, 110, 10) # nm
    #linDensity = array([100])
    #persisLength = array([100])
    kwargs['segConvFactor'] = 25 / 10 # segments / min persisLen
    kwargs['nameDB'] = 'rw_' + dateStr
    kwargs['locPrecision'] = 2.12 # nm

    tic = time.time()
    myCollector = WLCCollector(**kwargs)
    toc = time.time()
    print('Total processing time: %f' % (toc - tic))

    """simResults = loadModel(kwargs['nameDB'])

    for key in simResults:
        Rg = simResults[key][0]
        c, lp = key
        RgTheory = WLCRg(c, lp, kwargs['pathLength'][0])

        print(dedent('''
                     c=%0.1f, lp=%0.1f
                     The mean of the simulated distribution is %f.
                     The mean theoretical gyration radius is %f.'''
                     % (c, lp, mean(Rg), RgTheory)))"""
>>>>>>> 5a4a84cc
<|MERGE_RESOLUTION|>--- conflicted
+++ resolved
@@ -696,14 +696,10 @@
     fig = plt.figure()
     ax = fig.add_subplot(211, projection='3d')
     ax.plot(path[:,0], path[:,1], path[:,2], linewidth = 2.0)
-<<<<<<< HEAD
     plt.title('A')
     ax2 = fig.add_subplot(212, projection='3d')
     ax2.plot(bumpedPath[:,0], bumpedPath[:,1], bumpedPath[:,2], 'go', alpha = 0.5)
     plt.title('B')
-    plt.show()"""
-=======
-    ax.plot(bumpedPath[:,0], bumpedPath[:,1], bumpedPath[:,2], 'go', alpha = 0.5)
     plt.show()"""
 
     # Test case 12: Test parallel collector
@@ -736,5 +732,4 @@
                      c=%0.1f, lp=%0.1f
                      The mean of the simulated distribution is %f.
                      The mean theoretical gyration radius is %f.'''
-                     % (c, lp, mean(Rg), RgTheory)))"""
->>>>>>> 5a4a84cc
+                     % (c, lp, mean(Rg), RgTheory)))"""